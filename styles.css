--- conflicted
+++ resolved
@@ -1,602 +1,639 @@
-:root {
-  --primary-color: #0055ff;       /* no change */
-  --secondary-color: #001133;     /* no change */
-  --background-color: #000000;    /* no change */
-  --text-color: #ffffff;          /* no change */
-}
-
-/* Basic Body & Canvas Setup */
-body {
-  margin: 0;
-  background: var(--background-color);
-  color: var(--text-color);
-  font-family: 'Inter', sans-serif;
-  overflow-x: hidden; /* Prevent horizontal scroll */
-}
-
-#background-canvas {
-  position: fixed;
-  top: 0;
-  left: 0;
-  z-index: 0;
-}
-
-/* Navbar Link Effects */
-.nav-link {
-  position: relative;
-  color: var(--text-color);
-  text-decoration: none;
-  padding: 0.5rem 1rem;
-  /* Added background-color transition */
-  transition: color 0.3s ease, background-color 0.3s ease;
-}
-
-.nav-link::after {
-  /* content: ''; */
-  position: absolute;
-  bottom: 0;
-  left: 50%;
-  width: 0;
-  height: 2px;
-  background: var(--primary-color);
-  transition: all 0.3s ease;
-  transform: translateX(-50%);
-}
-
-.nav-link:hover::after {
-  width: 100%;
-}
-
-/* Buttons */
-.btn-primary {
-  background: var(--primary-color);
-  color: var(--text-color);
-  padding: 1rem 2rem;
-  border-radius: 0.5rem;
-  text-decoration: none;
-  transition: all 0.3s ease;
-  display: inline-block;
-  border: none;
-  cursor: pointer;
-}
-.btn-primary:hover {
-  transform: translateY(-2px);
-  box-shadow: 0 4px 20px rgba(0, 85, 255, 0.4);
-}
-.btn-secondary {
-  background: transparent;
-  color: var(--text-color);
-  padding: 1rem 2rem;
-  border-radius: 0.5rem;
-  text-decoration: none;
-  transition: all 0.3s ease;
-  display: inline-block;
-  border: 2px solid var(--primary-color);
-}
-.btn-secondary:hover {
-  background: var(--primary-color);
-  transform: translateY(-2px);
-}
-
-/* Simple Fade-In Animation */
-@keyframes fade-in {
-  from {
-    opacity: 0;
-    transform: translateY(20px);
-  }
-  to {
-    opacity: 1;
-    transform: translateY(0);
-  }
-}
-.animate-fade-in {
-  /* Slightly increased the duration from 1s to 1.2s */
-  animation: fade-in 1.2s ease-out forwards;
-}
-button {
-  padding: 1.3em 3em;
-  font-size: 12px;
-  text-transform: uppercase;
-  letter-spacing: 2.5px;
-  font-weight: 500;
-  color: #000;
-  background-color: #fff;
-  border: none;
-  border-radius: 45px;
-  box-shadow: 0px 8px 15px rgba(0, 0, 0, 0.1);
-  transition: all 0.3s ease 0s;
-  cursor: pointer;
-  outline: none;
-}
-
-button:hover {
-  background-color: #23c483;
-  box-shadow: 0px 15px 20px rgba(46, 229, 157, 0.4);
-  color: #fff;
-  transform: translateY(-7px);
-}
-
-button:active {
-  transform: translateY(-1px);
-}
-
-/* ======== SOCIAL HOVER CARDS ======== */
-.main {
-  display: flex;
-  flex-wrap: wrap;
-  width: 14em;
-  align-items: center;
-  justify-content: center;
-  z-index: -1;
-  position: relative;
-}
-.card {
-  width: 60px;
-  height: 60px;
-  border-top-left-radius: 10px;
-  background: rgba(255, 255, 255, 0.596);
-  backdrop-filter: blur(5px);
-  border: 1px solid transparent;
-  -webkit-backdrop-filter: blur(5px);
-  display: flex;
-<<<<<<< HEAD
-  /* align-items: center; */
-  /* justify-content: center; */
-=======
-  align-items: center;
-  justify-content: center;
-  transition: 0.4s ease-in-out,
-    0.2s background-color ease-in-out,
-    0.2s background-image ease-in-out;
->>>>>>> e01fad29
-}
-.card svg {
-  opacity: 0;
-  transition: 0.2s ease-in-out;
-}
-.main_back {
-  position: absolute;
-<<<<<<< HEAD
-  margin-left: 0.2em;
-  margin-top: 0.2em;
-  opacity: 0;
-  transition: .2s ease-in-out;
-}
-
-.card:nth-child(6) {
-  border-radius: 0px;
-}
-
-.card:nth-child(6) .discord {
-  opacity: 0;
-  transition: .2s ease-in-out;
-  fill: #8c9eff;
-}
-
-.card:nth-child(7) {
-  border-bottom-left-radius: 10px;
-  border-top-left-radius: 0px;
-}
-
-.card:nth-child(7) .github {
-  opacity: 0;
-  transition: .2s ease-in-out;
-  fill: black;
-}
-.testimonial{
-  border-radius: 30px;
-}
-
-.card:nth-child(8) {
-  border-radius: 0px;
-}
-
-.card:nth-child(8) .telegram {
-  opacity: 0;
-  transition: .2s ease-in-out;
-  fill: #29b6f6;
-}
-
-.card:nth-child(9) {
-  border-bottom-right-radius: 10px;
-  border-top-left-radius: 0px;
-=======
-  border-radius: 10px;
-  transform: rotate(90deg);
-  width: 11em;
-  height: 11em;
-  background: linear-gradient(270deg, #03a9f4, #cc39a4, #ffb5d2);
-  z-index: -2;
-  box-shadow: inset 0px 0px 180px 5px #ffffff;
->>>>>>> e01fad29
-}
-.text {
-  position: absolute;
-  font-size: 0.7em;
-  transition: 0.4s ease-in-out;
-  color: black;
-  text-align: center;
-  font-weight: bold;
-  letter-spacing: 0.33em;
-  z-index: 3;
-}
-.main:hover {
-  width: 14em;
-  cursor: pointer;
-}
-.main:hover .main_back {
-  opacity: 0;
-}
-.main:hover .card {
-  margin: 0.2em;
-  border-radius: 10px;
-  box-shadow: 0 4px 30px rgba(0, 0, 0, 0.1);
-  border: 1px solid rgba(255, 255, 255, 0.3);
-  background: rgba(255, 255, 255, 0.2);
-  /* Added a slight scale on hover */
-  transform: scale(1.05);
-}
-.main:hover .text {
-  opacity: 0;
-  z-index: -3;
-}
-.main:hover .card svg {
-  opacity: 1;
-}
-
-/* Example Hover Colors (slightly tweaked) */
-.card:nth-child(1):hover {
-  background-color: #cc3399; /* was #cc39a4 */
-}
-.card:nth-child(1):hover .instagram {
-  fill: white;
-}
-.card:nth-child(2):hover {
-  background-color: #039be5; /* was #03a9f4 */
-}
-.card:nth-child(2):hover .twitter {
-  fill: white;
-}
-.card:nth-child(3):hover {
-  background-color: #ffb5d2;
-}
-.card:nth-child(3):hover .dribble {
-  fill: white;
-}
-.card:nth-child(4):hover {
-  background-color: #1e1f26;
-}
-.card:nth-child(4):hover .codepen {
-  fill: white;
-}
-.card:nth-child(5):hover {
-  animation: backgroundIMG 0.1s forwards;
-}
-@keyframes backgroundIMG {
-  100% {
-    background-image: linear-gradient(#bf66ff, #6248ff, #00ddeb);
-  }
-}
-.card:nth-child(6):hover {
-  background-color: #8c9eff;
-}
-.card:nth-child(6):hover .discord {
-  fill: white;
-}
-.card:nth-child(7):hover {
-  background-color: black;
-}
-.card:nth-child(7):hover .github {
-  fill: white;
-}
-.card:nth-child(8):hover {
-  background-color: #29b6f6;
-}
-.card:nth-child(8):hover .telegram > path:nth-of-type(1) {
-  fill: white;
-}
-.card:nth-child(8):hover .telegram > path:nth-of-type(2),
-.card:nth-child(8):hover .telegram > path:nth-of-type(3) {
-  fill: #29b6f6;
-}
-.card:nth-child(9):hover {
-  background-color: rgb(255, 69, 0);
-}
-.card:nth-child(9) .reddit > g circle {
-  fill: rgb(255, 69, 0);
-}
-.card:nth-child(9) .reddit > g path {
-  fill: white;
-}
-
-/* ====== Marquee for Sponsors ====== */
-.marquee {
-  display: flex;
-  /* Slightly increased top/bottom margin for neat spacing */
-  margin-block: 1.5rem;
-  position: relative;
-  overflow-x: hidden;
-  /* Fade edges more gently */
-  mask-image: linear-gradient(
-    to right,
-    transparent,
-    black 15%,
-    black 85%,
-    transparent
-  );
-}
-.marquee--3 {
-  --marquee-item-width: 120px;
-  --marquee-item-height: 120px;
-  /* Reduced duration for a faster scroll */
-  --marquee-duration: 20s;
-  --marquee-items: 10;
-}
-.marquee__item {
-  --marquee-item-offset: max(
-    calc(var(--marquee-item-width) * var(--marquee-items)),
-    calc(100% + var(--marquee-item-width))
-  );
-  --marquee-delay: calc(
-    var(--marquee-duration) / var(--marquee-items)
-    * (var(--marquee-items) - var(--marquee-item-index))
-    * -1
-  );
-  position: absolute;
-  inset-inline-start: var(--marquee-item-offset);
-  transform: translateX(-50%);
-  animation: go linear var(--marquee-duration) var(--marquee-delay, 0s) infinite;
-  width: 120px;
-  height: 120px;
-  object-fit: cover;
-}
-@keyframes go {
-  to {
-    inset-inline-start: calc(var(--marquee-item-width) * -1);
-  }
-}
-/* Index each sponsor item */
-.marquee__item:nth-of-type(1) {
-  --marquee-item-index: 1;
-}
-.marquee__item:nth-of-type(2) {
-  --marquee-item-index: 2;
-}
-.marquee__item:nth-of-type(3) {
-  --marquee-item-index: 3;
-}
-.marquee__item:nth-of-type(4) {
-  --marquee-item-index: 4;
-}
-.marquee__item:nth-of-type(5) {
-  --marquee-item-index: 5;
-}
-.marquee__item:nth-of-type(6) {
-  --marquee-item-index: 6;
-}
-.marquee__item:nth-of-type(7) {
-  --marquee-item-index: 7;
-}
-.marquee__item:nth-of-type(8) {
-  --marquee-item-index: 8;
-}
-.marquee__item:nth-of-type(9) {
-  --marquee-item-index: 9;
-}
-.marquee__item:nth-of-type(10) {
-  --marquee-item-index: 10;
-}
-
-/* ====== Influencer Card Example ====== */
-.e-card1 {
-  margin: 100px auto;
-  background-image: url("assets/ungraduate-gamer.jpg");
-  box-shadow: 0px 8px 28px -9px rgba(0, 0, 0, 0.45);
-  position: relative;
-  width: 240px;
-  height: 330px;
-  /* Slightly more rounded corners */
-  border-radius: 20px;
-  overflow: hidden;
-}
-.infotop {
-  text-align: center;
-  font-size: 20px;
-  position: absolute;
-  top: 5.6em;
-  left: 0;
-  right: 0;
-  color: rgb(255, 255, 255);
-  font-weight: 600;
-}
-.wave {
-  border-radius: 40%;
-  animation: wave 60s infinite linear; /* was 55s */
-  position: absolute;
-  top: 210px;
-  left: 0;
-  right: 0;
-  width: 100%;
-  height: 100%;
-}
-@keyframes wave {
-  0% {
-    transform: rotate(0deg);
-  }
-  100% {
-    transform: rotate(360deg);
-  }
-}
-.playing .wave {
-  animation: wave 3000ms infinite linear;
-}
-.playing .wave:nth-child(2) {
-  animation-duration: 4000ms;
-}
-.playing .wave:nth-child(3) {
-  animation-duration: 5000ms;
-}
-
-/* Responsive design tweaks */
-@media (max-width: 768px) {
-  .container {
-    padding: 0 1rem;
-  }
-  .text-5xl {
-    font-size: 2.5rem;
-  }
-  .feature-card {
-    margin-bottom: 2rem;
-  }
-  .logo {
-    width: 100px;
-  }
-}
-.vision-container {
-  display: flex;
-  flex-wrap: wrap;
-  gap: 1rem;
-  max-width: 1200px;
-  margin: 2rem auto;
-  padding: 0 1rem;
-  position: relative;
-}
-
-/****************************************
- * 1) Left Sidebar
- ****************************************/
-.vision-sidebar {
-  flex: 0 0 200px;
-  background: rgba(255,255,255,0.05);
-  backdrop-filter: blur(5px);
-  border-radius: 12px;
-  padding: 1.5rem;
-  box-shadow: 0 0 20px rgba(0,170,255,0.05);
-}
-.vision-sidebar h2 {
-  font-size: 1.2rem;
-  color: #00aaff;
-  margin-bottom: 1rem;
-  text-transform: uppercase;
-}
-.nav-icons {
-  list-style: none;
-  padding-left: 0;
-}
-.nav-icons li {
-  display: flex;
-  align-items: center;
-  margin-bottom: 1rem;
-  font-size: 0.95rem;
-  color: #ccc;
-}
-.nav-icons li .icon {
-  margin-right: 0.5rem;
-  font-size: 1.2rem;
-}
-
-/****************************************
- * 2) Middle Card (/VIBE)
- ****************************************/
-.vibe-card {
-  flex: 1; /* take remaining space */
-  min-width: 220px;
-  background: rgba(255,255,255,0.05);
-  backdrop-filter: blur(5px);
-  border-radius: 12px;
-  padding: 1.5rem;
-  box-shadow: 0 0 20px rgba(0,170,255,0.05);
-  position: relative;
-  overflow: hidden;
-}
-.vibe-card h2 {
-  font-size: 1.2rem;
-  margin-bottom: 0.5rem;
-  color: #00aaff;
-  text-transform: uppercase;
-}
-.vibe-card p {
-  font-size: 0.95rem;
-  line-height: 1.6;
-  color: #ccc;
-}
-.vibe-card a {
-  color: #00ffaa;
-  text-decoration: none;
-  font-weight: bold;
-}
-.vibe-card a:hover {
-  text-decoration: underline;
-}
-
-/****************************************
- * 3) Right Card (Attendees)
- ****************************************/
-.attendees-card {
-  flex: 0 0 280px;
-  background: rgba(255,255,255,0.05);
-  backdrop-filter: blur(5px);
-  border-radius: 12px;
-  padding: 1.5rem;
-  box-shadow: 0 0 20px rgba(0,170,255,0.05);
-  position: relative;
-  min-width: 240px;
-}
-/* Header with title & date */
-.attendees-header {
-  display: flex;
-  align-items: center;
-  justify-content: space-between;
-  margin-bottom: 1rem;
-}
-.attendees-header h3 {
-  font-size: 1.1rem;
-  color: #00ffaa;
-  margin-right: 1rem;
-  text-transform: uppercase;
-}
-.attendees-header span {
-  font-size: 0.9rem;
-  color: #999;
-}
-/* Body with Attendee list */
-.attendees-body p {
-  font-size: 0.9rem;
-  margin-bottom: 0.5rem;
-  color: #ccc;
-}
-.attendees-list {
-  list-style: none;
-  padding-left: 0;
-  max-height: 200px; /* Scroll if many attendees */
-  overflow-y: auto;
-}
-.attendees-list li {
-  display: flex;
-  align-items: center;
-  margin-bottom: 0.5rem;
-  font-size: 0.9rem;
-  color: #ccc;
-}
-.attendee-avatar {
-  width: 32px; 
-  height: 32px;
-  border-radius: 50%;
-  overflow: hidden;
-  margin-right: 0.5rem;
-  flex-shrink: 0;
-}
-.attendee-avatar img {
-  width: 100%; 
-  height: 100%;
-  object-fit: cover;
-}
-.attendee-name {
-  font-weight: bold;
-  margin-right: 0.5rem;
-  color: #fff;
-}
-.attendee-addr {
-  color: #888;
-  font-size: 0.85rem;
+:root {
+  --primary-color: #0055ff;       /* no change */
+  --secondary-color: #001133;     /* no change */
+  --background-color: #000000;    /* no change */
+  --text-color: #ffffff;          /* no change */
+}
+
+/* Basic Body & Canvas Setup */
+body {
+  margin: 0;
+  background: var(--background-color);
+  color: var(--text-color);
+  font-family: 'Inter', sans-serif;
+  overflow-x: hidden; /* Prevent horizontal scroll */
+}
+
+#background-canvas {
+  position: fixed;
+  top: 0;
+  left: 0;
+  z-index: 0;
+}
+
+/* Navbar Link Effects */
+.nav-link {
+  position: relative;
+  color: var(--text-color);
+  text-decoration: none;
+  padding: 0.5rem 1rem;
+  /* Added background-color transition */
+  transition: color 0.3s ease, background-color 0.3s ease;
+}
+
+.nav-link::after {
+  /* content: ''; */
+  position: absolute;
+  bottom: 0;
+  left: 50%;
+  width: 0;
+  height: 2px;
+  background: var(--primary-color);
+  transition: all 0.3s ease;
+  transform: translateX(-50%);
+}
+
+.nav-link:hover::after {
+  width: 100%;
+}
+
+/* Buttons */
+.btn-primary {
+  background: var(--primary-color);
+  color: var(--text-color);
+  padding: 1rem 2rem;
+  border-radius: 0.5rem;
+  text-decoration: none;
+  transition: all 0.3s ease;
+  display: inline-block;
+  border: none;
+  cursor: pointer;
+}
+.btn-primary:hover {
+  transform: translateY(-2px);
+  box-shadow: 0 4px 20px rgba(0, 85, 255, 0.4);
+}
+.btn-secondary {
+  background: transparent;
+  color: var(--text-color);
+  padding: 1rem 2rem;
+  border-radius: 0.5rem;
+  text-decoration: none;
+  transition: all 0.3s ease;
+  display: inline-block;
+  border: 2px solid var(--primary-color);
+}
+.btn-secondary:hover {
+  background: var(--primary-color);
+  transform: translateY(-2px);
+}
+
+/* Simple Fade-In Animation */
+@keyframes fade-in {
+  from {
+    opacity: 0;
+    transform: translateY(20px);
+  }
+  to {
+    opacity: 1;
+    transform: translateY(0);
+  }
+}
+.animate-fade-in {
+  /* Slightly increased the duration from 1s to 1.2s */
+  animation: fade-in 1.2s ease-out forwards;
+}
+
+/* Styling for Title */
+h2 {
+  font-size: 3rem;
+  /* Bigger title */
+  font-weight: bold;
+  margin-bottom: 40px;
+}
+.sponsors{
+  font-family: 'Gill Sans', 'Gill Sans MT', Calibri, 'Trebuchet MS', sans-serif;
+
+
+}
+.sponsors-section{
+  text-align: center;  
+}
+.marquee {
+  display: flex;
+  block-size: var(--marquee-item-height);
+  margin-block: var(--marquee-item-height);
+  position: relative;
+  overflow-x: hidden;
+  mask-image: linear-gradient(
+    to right,
+    hsl(0 0% 0% / 0),
+    hsl(0 0% 0% / 1) 20%,
+    hsl(0 0% 0% / 1) 80%,
+    hsl(0 0% 0% / 0)
+  );
+}
+
+
+
+.marquee--3 {
+  --marquee-item-width: 150px;
+  --marquee-item-height: 150px;
+  --marquee-duration: 24s;
+  --marquee-items: 3;
+}
+
+
+
+.marquee__item {
+  --marquee-item-offset: max(
+    calc(var(--marquee-item-width) * var(--marquee-items)),
+    calc(100% + var(--marquee-item-width))
+  );
+  --marquee-delay: calc(var(--marquee-duration) / var(--marquee-items) * (var(--marquee-items) - var(--marquee-item-index)) * -1);
+  position: absolute;
+  inset-inline-start: var(--marquee-item-offset);
+  transform: translateX(-50%);
+  animation: go linear var(--marquee-duration) var(--marquee-delay, 0s) infinite;
+}
+
+.marquee__item:nth-child(4n) {
+  border-top-right-radius: 1rem;
+}
+
+.marquee__item:nth-child(4n + 1) {
+  border-bottom-right-radius: 1rem;
+}
+
+.marquee__item:nth-child(4n + 2) {
+  border-bottom-left-radius: 1rem;
+}
+
+.marquee__item:nth-child(4n + 3) {
+  border-top-left-radius: 1rem;
+}
+
+.main_back {
+  position: absolute;
+  border-radius: 10px;
+  transform: rotate(90deg);
+  width: 11em;
+  height: 11em;
+  background: linear-gradient(270deg, #03a9f4, #cc39a4, #ffb5d2);
+  z-index: -2;
+  box-shadow: inset 0px 0px 180px 5px #ffffff;
+}
+
+.main {
+  display: flex;
+  flex-wrap: wrap;
+  width: 14em;
+  align-items: center;
+  justify-content: center;
+  z-index: -1;
+  position: relative;
+}
+.card {
+  width: 60px;
+  height: 60px;
+  border-top-left-radius: 10px;
+  background: rgba(255, 255, 255, 0.596);
+  backdrop-filter: blur(5px);
+  border: 1px solid transparent;
+  -webkit-backdrop-filter: blur(5px);
+  display: flex;
+  align-items: center;
+  justify-content: center;
+}
+.card svg {
+  opacity: 0;
+  transition: 0.2s ease-in-out;
+}
+.main_back {
+  position: absolute;
+  border-radius: 10px;
+  transform: rotate(90deg);
+  width: 11em;
+  height: 11em;
+  background: linear-gradient(270deg, #03a9f4, #cc39a4, #ffb5d2);
+  z-index: -2;
+  box-shadow: inset 0px 0px 180px 5px #ffffff;
+}
+.text {
+  position: absolute;
+  margin-left: 0.2em;
+  margin-top: 0.2em;
+  opacity: 0;
+  transition: .2s ease-in-out;
+}
+
+.card:nth-child(6) {
+  border-radius: 0px;
+}
+
+.card:nth-child(6) .discord {
+  opacity: 0;
+  transition: .2s ease-in-out;
+  fill: #8c9eff;
+}
+
+.card:nth-child(7) {
+  border-bottom-left-radius: 10px;
+  border-top-left-radius: 0px;
+}
+
+.card:nth-child(7) .github {
+  opacity: 0;
+  transition: .2s ease-in-out;
+  fill: black;
+}
+
+.card:nth-child(8) {
+  border-radius: 0px;
+}
+
+.card:nth-child(8) .telegram {
+  opacity: 0;
+  transition: .2s ease-in-out;
+  fill: #29b6f6;
+}
+
+.card:nth-child(9) {
+  border-bottom-right-radius: 10px;
+  border-top-left-radius: 0px;
+}
+
+.card:nth-child(9) .reddit {
+  opacity: 0;
+  transition: .2s ease-in-out;
+}
+.main:hover {
+  width: 14em;
+  cursor: pointer;
+}
+.main:hover .main_back {
+  opacity: 0;
+}
+.main:hover .card {
+  margin: 0.2em;
+  border-radius: 10px;
+  box-shadow: 0 4px 30px rgba(0, 0, 0, 0.1);
+  border: 1px solid rgba(255, 255, 255, 0.3);
+  background: rgba(255, 255, 255, 0.2);
+  /* Added a slight scale on hover */
+  transform: scale(1.05);
+}
+.main:hover .text {
+  opacity: 0;
+  z-index: -3;
+}
+.main:hover .card svg {
+  opacity: 1;
+}
+
+/* Example Hover Colors (slightly tweaked) */
+.card:nth-child(1):hover {
+  background-color: #cc3399; /* was #cc39a4 */
+}
+.card:nth-child(1):hover .instagram {
+  fill: white;
+}
+.card:nth-child(2):hover {
+  background-color: #039be5; /* was #03a9f4 */
+}
+.card:nth-child(2):hover .twitter {
+  fill: white;
+}
+.card:nth-child(3):hover {
+  background-color: #ffb5d2;
+}
+.card:nth-child(3):hover .dribble {
+  fill: white;
+}
+.card:nth-child(4):hover {
+  background-color: #1e1f26;
+}
+.card:nth-child(4):hover .codepen {
+  fill: white;
+}
+.card:nth-child(5):hover {
+  animation: backgroundIMG 0.1s forwards;
+}
+@keyframes backgroundIMG {
+  100% {
+    background-image: linear-gradient(#bf66ff, #6248ff, #00ddeb);
+  }
+}
+.card:nth-child(6):hover {
+  background-color: #8c9eff;
+}
+.card:nth-child(6):hover .discord {
+  fill: white;
+}
+.card:nth-child(7):hover {
+  background-color: black;
+}
+.card:nth-child(7):hover .github {
+  fill: white;
+}
+.card:nth-child(8):hover {
+  background-color: #29b6f6;
+}
+.card:nth-child(8):hover .telegram > path:nth-of-type(1) {
+  fill: white;
+}
+.card:nth-child(8):hover .telegram > path:nth-of-type(2),
+.card:nth-child(8):hover .telegram > path:nth-of-type(3) {
+  fill: #29b6f6;
+}
+.card:nth-child(9):hover {
+  background-color: rgb(255, 69, 0);
+}
+.card:nth-child(9) .reddit > g circle {
+  fill: rgb(255, 69, 0);
+}
+.card:nth-child(9) .reddit > g path {
+  fill: white;
+}
+
+/* ====== Marquee for Sponsors ====== */
+.marquee {
+  display: flex;
+  /* Slightly increased top/bottom margin for neat spacing */
+  margin-block: 1.5rem;
+  position: relative;
+  overflow-x: hidden;
+  /* Fade edges more gently */
+  mask-image: linear-gradient(
+    to right,
+    transparent,
+    black 15%,
+    black 85%,
+    transparent
+  );
+}
+.marquee--3 {
+  --marquee-item-width: 120px;
+  --marquee-item-height: 120px;
+  /* Reduced duration for a faster scroll */
+  --marquee-duration: 20s;
+  --marquee-items: 10;
+}
+.marquee__item {
+  --marquee-item-offset: max(
+    calc(var(--marquee-item-width) * var(--marquee-items)),
+    calc(100% + var(--marquee-item-width))
+  );
+  --marquee-delay: calc(
+    var(--marquee-duration) / var(--marquee-items)
+    * (var(--marquee-items) - var(--marquee-item-index))
+    * -1
+  );
+  position: absolute;
+  inset-inline-start: var(--marquee-item-offset);
+  transform: translateX(-50%);
+  animation: go linear var(--marquee-duration) var(--marquee-delay, 0s) infinite;
+  width: 120px;
+  height: 120px;
+  object-fit: cover;
+}
+@keyframes go {
+  to {
+    inset-inline-start: calc(var(--marquee-item-width) * -1);
+  }
+}
+/* Index each sponsor item */
+.marquee__item:nth-of-type(1) {
+  --marquee-item-index: 1;
+}
+.marquee__item:nth-of-type(2) {
+  --marquee-item-index: 2;
+}
+.marquee__item:nth-of-type(3) {
+  --marquee-item-index: 3;
+}
+.marquee__item:nth-of-type(4) {
+  --marquee-item-index: 4;
+}
+.marquee__item:nth-of-type(5) {
+  --marquee-item-index: 5;
+}
+.marquee__item:nth-of-type(6) {
+  --marquee-item-index: 6;
+}
+.marquee__item:nth-of-type(7) {
+  --marquee-item-index: 7;
+}
+.marquee__item:nth-of-type(8) {
+  --marquee-item-index: 8;
+}
+.marquee__item:nth-of-type(9) {
+  --marquee-item-index: 9;
+}
+.marquee__item:nth-of-type(10) {
+  --marquee-item-index: 10;
+}
+
+/* ====== Influencer Card Example ====== */
+.e-card1 {
+  margin: 100px auto;
+  background-image: url("assets/ungraduate-gamer.jpg");
+  box-shadow: 0px 8px 28px -9px rgba(0, 0, 0, 0.45);
+  position: relative;
+  width: 240px;
+  height: 330px;
+  /* Slightly more rounded corners */
+  border-radius: 20px;
+  overflow: hidden;
+}
+.infotop {
+  text-align: center;
+  font-size: 20px;
+  position: absolute;
+  top: 5.6em;
+  left: 0;
+  right: 0;
+  color: rgb(255, 255, 255);
+  font-weight: 600;
+}
+.wave {
+  border-radius: 40%;
+  animation: wave 60s infinite linear; /* was 55s */
+  position: absolute;
+  top: 210px;
+  left: 0;
+  right: 0;
+  width: 100%;
+  height: 100%;
+}
+@keyframes wave {
+  0% {
+    transform: rotate(0deg);
+  }
+  100% {
+    transform: rotate(360deg);
+  }
+}
+.playing .wave {
+  animation: wave 3000ms infinite linear;
+}
+.playing .wave:nth-child(2) {
+  animation-duration: 4000ms;
+}
+.playing .wave:nth-child(3) {
+  animation-duration: 5000ms;
+}
+
+/* Responsive design tweaks */
+@media (max-width: 768px) {
+  .container {
+    padding: 0 1rem;
+  }
+  .text-5xl {
+    font-size: 2.5rem;
+  }
+  .feature-card {
+    margin-bottom: 2rem;
+  }
+  .logo {
+    width: 100px;
+  }
+}
+.vision-container {
+  display: flex;
+  flex-wrap: wrap;
+  gap: 1rem;
+  max-width: 1200px;
+  margin: 2rem auto;
+  padding: 0 1rem;
+  position: relative;
+}
+
+/****************************************
+ * 1) Left Sidebar
+ ****************************************/
+.vision-sidebar {
+  flex: 0 0 200px;
+  background: rgba(255,255,255,0.05);
+  backdrop-filter: blur(5px);
+  border-radius: 12px;
+  padding: 1.5rem;
+  box-shadow: 0 0 20px rgba(0,170,255,0.05);
+}
+.vision-sidebar h2 {
+  font-size: 1.2rem;
+  color: #00aaff;
+  margin-bottom: 1rem;
+  text-transform: uppercase;
+}
+.nav-icons {
+  list-style: none;
+  padding-left: 0;
+}
+.nav-icons li {
+  display: flex;
+  align-items: center;
+  margin-bottom: 1rem;
+  font-size: 0.95rem;
+  color: #ccc;
+}
+.nav-icons li .icon {
+  margin-right: 0.5rem;
+  font-size: 1.2rem;
+}
+
+/****************************************
+ * 2) Middle Card (/VIBE)
+ ****************************************/
+.vibe-card {
+  flex: 1; /* take remaining space */
+  min-width: 220px;
+  background: rgba(255,255,255,0.05);
+  backdrop-filter: blur(5px);
+  border-radius: 12px;
+  padding: 1.5rem;
+  box-shadow: 0 0 20px rgba(0,170,255,0.05);
+  position: relative;
+  overflow: hidden;
+}
+.vibe-card h2 {
+  font-size: 1.2rem;
+  margin-bottom: 0.5rem;
+  color: #00aaff;
+  text-transform: uppercase;
+}
+.vibe-card p {
+  font-size: 0.95rem;
+  line-height: 1.6;
+  color: #ccc;
+}
+.vibe-card a {
+  color: #00ffaa;
+  text-decoration: none;
+  font-weight: bold;
+}
+.vibe-card a:hover {
+  text-decoration: underline;
+}
+
+/****************************************
+ * 3) Right Card (Attendees)
+ ****************************************/
+.attendees-card {
+  flex: 0 0 280px;
+  background: rgba(255,255,255,0.05);
+  backdrop-filter: blur(5px);
+  border-radius: 12px;
+  padding: 1.5rem;
+  box-shadow: 0 0 20px rgba(0,170,255,0.05);
+  position: relative;
+  min-width: 240px;
+}
+/* Header with title & date */
+.attendees-header {
+  display: flex;
+  align-items: center;
+  justify-content: space-between;
+  margin-bottom: 1rem;
+}
+.attendees-header h3 {
+  font-size: 1.1rem;
+  color: #00ffaa;
+  margin-right: 1rem;
+  text-transform: uppercase;
+}
+.attendees-header span {
+  font-size: 0.9rem;
+  color: #999;
+}
+/* Body with Attendee list */
+.attendees-body p {
+  font-size: 0.9rem;
+  margin-bottom: 0.5rem;
+  color: #ccc;
+}
+.attendees-list {
+  list-style: none;
+  padding-left: 0;
+  max-height: 200px; /* Scroll if many attendees */
+  overflow-y: auto;
+}
+.attendees-list li {
+  display: flex;
+  align-items: center;
+  margin-bottom: 0.5rem;
+  font-size: 0.9rem;
+  color: #ccc;
+}
+.attendee-avatar {
+  width: 32px; 
+  height: 32px;
+  border-radius: 50%;
+  overflow: hidden;
+  margin-right: 0.5rem;
+  flex-shrink: 0;
+}
+.attendee-avatar img {
+  width: 100%; 
+  height: 100%;
+  object-fit: cover;
+}
+.attendee-name {
+  font-weight: bold;
+  margin-right: 0.5rem;
+  color: #fff;
+}
+.attendee-addr {
+  color: #888;
+  font-size: 0.85rem;
 }